--- conflicted
+++ resolved
@@ -278,15 +278,14 @@
         assert.ok(!labels.includes('eq1'))
     })
 
-<<<<<<< HEAD
-    runTest(suiteName, fixtureName, 'reference intellisense with `xr` package', async () => {
-        await loadTestFile(fixture, [
+    test.run(suiteName, fixtureName, 'reference intellisense with `xr` package', async () => {
+        await test.load(fixture, [
             {src: 'intellisense/xr_base.tex', dst: 'main.tex'},
             {src: 'intellisense/xr_sub.tex', dst: 'sub.tex'},
             {src: 'intellisense/xr_dup.tex', dst: 'dup.tex'}
         ])
-        const result = await openActive(fixture, 'main.tex')
-        const items = getIntellisense(result.doc, new vscode.Position(6, 5))
+        const result = await test.open(fixture, 'main.tex')
+        const items = test.suggest(result.doc, new vscode.Position(6, 5))
         assert.ok(items)
         assert.ok(items.length > 0)
 
@@ -296,12 +295,25 @@
         assert.ok(labels.includes('alt-sec:1'))
     }, undefined, undefined, true)
 
-    runTest(suiteName, fixtureName, 'environment intellisense', async () => {
-        await loadTestFile(fixture, [
-=======
+    test.run(suiteName, fixtureName, 'reference intellisense with `xr` package', async () => {
+        await test.load(fixture, [
+            {src: 'intellisense/xr_base.tex', dst: 'main.tex'},
+            {src: 'intellisense/xr_sub.tex', dst: 'sub.tex'},
+            {src: 'intellisense/xr_dup.tex', dst: 'dup.tex'}
+        ])
+        const result = await test.open(fixture, 'main.tex')
+        const items = test.suggest(result.doc, new vscode.Position(6, 5))
+        assert.ok(items)
+        assert.ok(items.length > 0)
+
+        const labels = items.map(item => item.label.toString())
+        assert.ok(labels.includes('sec:1'))
+        assert.ok(labels.includes('sec:2'))
+        assert.ok(labels.includes('alt-sec:1'))
+    }, undefined, undefined, true)
+
     test.run(suiteName, fixtureName, 'environment intellisense', async () => {
         await test.load(fixture, [
->>>>>>> 37e79dc6
             {src: 'intellisense/base.tex', dst: 'main.tex'},
             {src: 'intellisense/sub.tex', dst: 'sub/s.tex'}
         ])
