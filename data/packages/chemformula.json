--- conflicted
+++ resolved
@@ -14,155 +14,22 @@
       "command": "setchemformula{}",
       "snippet": "setchemformula{${1:%<options%>}}",
       "option": "",
-<<<<<<< HEAD
-      "keyvals": [
-        "decimal-marker={",
-        "frac-style=",
-        "frac-math-cmd={",
-        "stoich-space={",
-        "stoich-paren-parse=",
-        "stoich-print={",
-        "circled=",
-        "circletype=",
-        "subscript-vshift={",
-        "subscript-style=",
-        "charge-hshift={",
-        "charge-vshift={",
-        "charge-style=",
-        "adduct-space={",
-        "adduct-penalty={",
-        "bond-length={",
-        "bond-offset={",
-        "bond-style={",
-        "bond-penalty={",
-        "radical-style={",
-        "radical-radius={",
-        "radical-hshift={",
-        "radical-vshift={",
-        "radical-space={",
-        "plus-space={",
-        "plus-penalty={",
-        "plus-output-symbol={",
-        "minus-space={",
-        "minus-penalty={",
-        "minus-output-symbol={",
-        "math-space={",
-        "arrow-offset={",
-        "arrow-min-length={",
-        "arrow-yshift={",
-        "arrow-ratio={",
-        "compound-sep={",
-        "label-offset={",
-        "label-style={",
-        "arrow-penalty={",
-        "arrow-style={",
-        "name-format={",
-        "name-width=",
-        "format={",
-        "atom-format={",
-        "font-family={",
-        "font-series={",
-        "font-shape={",
-        "font-spec={",
-        "font-spec={[",
-        "tikz-external-disable=",
-        "lewis-default=",
-        "lewis-distance={",
-        "lewis-line-length={",
-        "lewis-line-width={",
-        "lewis-offset={",
-        "kroeger-vink=",
-        "kv-positive-style={",
-        "kv-positive-radius={",
-        "kv-positive-hshift={",
-        "kv-positive-vshift={",
-        "kv-positive-offset={",
-        "kv-positive-symbol={"
-      ],
-      "keyvalindex": 0
-=======
-      "keyvals": []
->>>>>>> c34fddf9
+      "keyvals": [],
+      "keyvalindex": -1
     },
     "ch{}": {
       "command": "ch{}",
       "snippet": "ch{${1:formula}}",
       "option": "",
-<<<<<<< HEAD
-      "keyvals": [],
-      "keyvalindex": -1
-=======
-      "keyvals": []
->>>>>>> c34fddf9
+      "keyvals": [],
+      "keyvalindex": -1
     },
     "ch[]{}": {
       "command": "ch[]{}",
       "snippet": "ch[${2:%<options%>}]{${1:formula}}",
       "option": "",
-<<<<<<< HEAD
-      "keyvals": [
-        "decimal-marker={",
-        "frac-style=",
-        "frac-math-cmd={",
-        "stoich-space={",
-        "stoich-paren-parse=",
-        "stoich-print={",
-        "circled=",
-        "circletype=",
-        "charge-hshift={",
-        "subscript-vshift={",
-        "subscript-style=",
-        "charge-hshift={",
-        "charge-vshift={",
-        "charge-style=",
-        "adduct-space={",
-        "adduct-penalty={",
-        "bond-length={",
-        "bond-offset={",
-        "bond-style={",
-        "bond-penalty={",
-        "radical-style={",
-        "radical-radius={",
-        "radical-hshift={",
-        "radical-vshift={",
-        "radical-space={",
-        "plus-space={",
-        "plus-penalty={",
-        "plus-output-symbol={",
-        "minus-space={",
-        "minus-penalty={",
-        "minus-output-symbol={",
-        "math-space={",
-        "arrow-offset={",
-        "arrow-min-length={",
-        "arrow-yshift={",
-        "arrow-ratio={",
-        "compound-sep={",
-        "label-offset={",
-        "label-style={",
-        "arrow-penalty={",
-        "arrow-style={",
-        "name-format={",
-        "name-width=",
-        "format={",
-        "atom-format={",
-        "font-family={",
-        "font-series={",
-        "font-shape={",
-        "font-spec={",
-        "font-spec={[",
-        "kroeger-vink=",
-        "kv-positive-style={",
-        "kv-positive-radius={",
-        "kv-positive-hshift={",
-        "kv-positive-vshift={",
-        "kv-positive-offset={",
-        "kv-positive-symbol={"
-      ],
-      "keyvalindex": 0
-=======
-      "keyvals": []
->>>>>>> c34fddf9
+      "keyvals": [],
+      "keyvalindex": -1
     },
     "bond{}": {
       "command": "bond{}",
@@ -224,49 +91,15 @@
       "command": "chcpd{}",
       "snippet": "chcpd{${1:compound}}",
       "option": "",
-<<<<<<< HEAD
-      "keyvals": [],
-      "keyvalindex": -1
-=======
-      "keyvals": []
->>>>>>> c34fddf9
+      "keyvals": [],
+      "keyvalindex": -1
     },
     "chcpd[]{}": {
       "command": "chcpd[]{}",
       "snippet": "chcpd[${2:%<options%>}]{${1:compound}}",
       "option": "",
-<<<<<<< HEAD
-      "keyvals": [
-        "plus-space={",
-        "plus-penalty={",
-        "plus-output-symbol={",
-        "minus-space={",
-        "minus-penalty={",
-        "minus-output-symbol={",
-        "math-space={",
-        "arrow-offset={",
-        "arrow-min-length={",
-        "arrow-yshift={",
-        "arrow-ratio={",
-        "compound-sep={",
-        "label-offset={",
-        "label-style={",
-        "arrow-penalty={",
-        "arrow-style={",
-        "name-format={",
-        "name-width=",
-        "format={",
-        "atom-format={",
-        "font-family={",
-        "font-series={",
-        "font-shape={",
-        "font-spec={",
-        "font-spec={["
-      ],
-      "keyvalindex": 0
-=======
-      "keyvals": []
->>>>>>> c34fddf9
+      "keyvals": [],
+      "keyvalindex": -1
     },
     "NewChemCompoundProperty{}{}": {
       "command": "NewChemCompoundProperty{}{}",
@@ -419,29 +252,15 @@
       "command": "chlewis{}{}",
       "snippet": "chlewis{${1:electron spec}}{${2:atom}}",
       "option": "",
-<<<<<<< HEAD
-      "keyvals": [],
-      "keyvalindex": -1
-=======
-      "keyvals": []
->>>>>>> c34fddf9
+      "keyvals": [],
+      "keyvalindex": -1
     },
     "chlewis[]{}{}": {
       "command": "chlewis[]{}{}",
       "snippet": "chlewis[${3:%<options%>}]{${1:electron spec}}{${2:atom}}",
       "option": "",
-<<<<<<< HEAD
-      "keyvals": [
-        "lewis-default=",
-        "lewis-distance={",
-        "lewis-line-length={",
-        "lewis-line-width={",
-        "lewis-offset={"
-      ],
-      "keyvalindex": 0
-=======
-      "keyvals": []
->>>>>>> c34fddf9
+      "keyvals": [],
+      "keyvalindex": -1
     },
     "chstoich{}": {
       "command": "chstoich{}",
